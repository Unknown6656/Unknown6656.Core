﻿<Project Sdk="Microsoft.NET.Sdk">
    <PropertyGroup>
        <OutputType>Exe</OutputType>
        <TargetFramework>net7.0-windows</TargetFramework>
        <EnablePreviewFeatures>True</EnablePreviewFeatures>
        <LangVersion>preview</LangVersion>
        <PlatformTarget>x64</PlatformTarget>
        <AllowUnsafeBlocks>true</AllowUnsafeBlocks>
        <OutputPath>$(SolutionDir)bin/tests</OutputPath>
        <NullableContextOptions>enable</NullableContextOptions>
        <AutoGenerateBindingRedirects>false</AutoGenerateBindingRedirects>
        <RootNamespace>Unknown6656.Testing</RootNamespace>
        <UseWindowsForms>true</UseWindowsForms>
        <Deterministic>true</Deterministic>
        <ProduceReferenceAssembly>false</ProduceReferenceAssembly>
        <DisableWinExeOutputInference>true</DisableWinExeOutputInference>
        <AutoGenerateBindingRedirects>false</AutoGenerateBindingRedirects>
        <GenerateSerializationAssemblies>Auto</GenerateSerializationAssemblies>
        <AppendTargetFrameworkToOutputPath>false</AppendTargetFrameworkToOutputPath>
        <SatelliteResourceLanguages>en</SatelliteResourceLanguages>
    </PropertyGroup>
    <ItemGroup>
<<<<<<< HEAD
        <PackageReference Include="Microsoft.NET.Test.Sdk" Version="17.1.0" />
        <PackageReference Include="MSTest.TestFramework" Version="3.0.2" />
=======
        <PackageReference Include="Microsoft.NET.Test.Sdk" Version="17.5.0" />
        <PackageReference Include="MSTest.TestFramework" Version="2.2.9" />
>>>>>>> 15b7c7f6
        <PackageReference Include="MSTest.TestAdapter" Version="2.2.9" />
        <PackageReference Include="Unknown6656.TestRunner" Version="1.0.5" />
    </ItemGroup>
    <ItemGroup>
        <ProjectReference Include="..\..\Unknown6656.Core\Unknown6656.Core.csproj" />
    </ItemGroup>
    <ItemGroup>
        <Compile Update="Properties\Resources.Designer.cs">
            <DesignTime>True</DesignTime>
            <AutoGen>True</AutoGen>
            <DependentUpon>Resources.resx</DependentUpon>
        </Compile>
    </ItemGroup>
    <ItemGroup>
        <EmbeddedResource Update="Properties\Resources.resx">
            <Generator>ResXFileCodeGenerator</Generator>
            <LastGenOutput>Resources.Designer.cs</LastGenOutput>
        </EmbeddedResource>
    </ItemGroup>
    <ItemGroup>
        <None Update="Resources\park-bench.jpg">
            <CopyToOutputDirectory>Always</CopyToOutputDirectory>
        </None>
    </ItemGroup>
</Project><|MERGE_RESOLUTION|>--- conflicted
+++ resolved
@@ -20,13 +20,8 @@
         <SatelliteResourceLanguages>en</SatelliteResourceLanguages>
     </PropertyGroup>
     <ItemGroup>
-<<<<<<< HEAD
-        <PackageReference Include="Microsoft.NET.Test.Sdk" Version="17.1.0" />
+        <PackageReference Include="Microsoft.NET.Test.Sdk" Version="17.5.0" />
         <PackageReference Include="MSTest.TestFramework" Version="3.0.2" />
-=======
-        <PackageReference Include="Microsoft.NET.Test.Sdk" Version="17.5.0" />
-        <PackageReference Include="MSTest.TestFramework" Version="2.2.9" />
->>>>>>> 15b7c7f6
         <PackageReference Include="MSTest.TestAdapter" Version="2.2.9" />
         <PackageReference Include="Unknown6656.TestRunner" Version="1.0.5" />
     </ItemGroup>
